--- conflicted
+++ resolved
@@ -9,32 +9,6 @@
     """
     Determine whether Zone E applies for each elevation edge and return a Plotly 3D
     visualisation.
-
-<<<<<<< HEAD
-    CORRECTED dimension mapping:
-    - NS_dimension is the width of North/South elevations (spans East-West)
-    - EW_dimension is the width of East/West elevations (spans North-South)
-
-    Mapping implemented:
-      - For North/South elevations:
-          draw_width = NS_dimension - east_offset - west_offset
-          crosswind_breadth (B1) = EW_dimension - north_offset - south_offset
-      - For East/West elevations:
-          draw_width = EW_dimension - north_offset - south_offset
-          crosswind_breadth (B1) = NS_dimension - east_offset - west_offset
-=======
-    Key fix:
-    - Corrected dimension usage so North/South elevations use EW_dimension for width
-      and East/West elevations use NS_dimension for width.
-
-    Corrected mapping:
-      - For North/South elevations (face runs N-S):
-          draw_width = EW_dimension - east_offset - west_offset  
-          crosswind_breadth (B1) = NS_dimension - north_offset - south_offset
-      - For East/West elevations (face runs E-W):
-          draw_width = NS_dimension - north_offset - south_offset
-          crosswind_breadth (B1) = EW_dimension - east_offset - west_offset
->>>>>>> 3f2e0aa8
     """
 
     # Colours
@@ -67,7 +41,6 @@
     upper_width_y = max(0.0, upper_y1 - upper_y0)  # East-West width of inset footprint
 
     # ---------------------------
-<<<<<<< HEAD
     # CORRECTED: Fixed dimension usage for proper geometry creation
     # ---------------------------
     # For North/South elevations (face runs North-South):
@@ -81,21 +54,6 @@
     draw_width_east = draw_width_west = max(0.0, EW_dimension - north_offset - south_offset)
     # cross-wind breadth (B1) for E/W face is NS_dimension (depth perpendicular to face) minus E/W offsets
     crosswind_breadth_east = crosswind_breadth_west = max(0.0, NS_dimension - east_offset - west_offset)
-=======
-    # CORRECTED: Fixed dimension usage for geometry creation
-    # ---------------------------
-    # For North/South elevations (face runs North-South):
-    # The elevation width spans East-West, so use EW_dimension minus E/W offsets
-    draw_width_north = draw_width_south = max(0.0, EW_dimension - east_offset - west_offset)
-    # cross-wind breadth (B1) for N/S face spans North-South, so use NS_dimension minus N/S offsets
-    crosswind_breadth_north = crosswind_breadth_south = max(0.0, NS_dimension - north_offset - south_offset)
-
-    # For East/West elevations (face runs East-West):
-    # The elevation width spans North-South, so use NS_dimension minus N/S offsets
-    draw_width_east = draw_width_west = max(0.0, NS_dimension - north_offset - south_offset)
-    # cross-wind breadth (B1) for E/W face spans East-West, so use EW_dimension minus E/W offsets
-    crosswind_breadth_east = crosswind_breadth_west = max(0.0, EW_dimension - east_offset - west_offset)
->>>>>>> 3f2e0aa8
 
     # Results skeleton
     results = {
